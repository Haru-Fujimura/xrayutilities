--- conflicted
+++ resolved
@@ -753,13 +753,8 @@
         diffvec(mtemp,sampledis);
         normalize(mtemp);
         diffvec(mtemp,local_ri); // ki/|k| - kf/|k|
-<<<<<<< HEAD
         vecmul(mtemp,M_2PI/lambda[i]); //defines k_f
         // mtemp now contains the momentum transfer which will be transformed to the sample q-coordinate system         
-=======
-        vecmul(mtemp,M_2PI/lambda); //defines k_f
-        // mtemp now contains the momentum transfer which will be transformed to the sample q-coordinate system
->>>>>>> ddd67272
         // calculate the momentum transfer
         matvec(ms, mtemp, &qpos[3*i]);
     }
@@ -950,12 +945,8 @@
     Py_DECREF(kappadirArr);
     Py_DECREF(roiArr);
     Py_DECREF(UBArr);
-<<<<<<< HEAD
     Py_DECREF(lambdaArr);
-    
-=======
-
->>>>>>> ddd67272
+
     // return output array
     return PyArray_Return(qposArr);
 }
@@ -1016,15 +1007,9 @@
                                       &PyArray_Type, &kappadirArr,
                                       &cch, &dpixel, &PyArray_Type, &roiArr,
                                       &dir, &tilt,
-<<<<<<< HEAD
                                       &PyArray_Type, &UBArr, 
                                       &PyArray_Type, &sampledisArr, 
                                       &PyArray_Type, &lambdaArr, &nthreads)) {
-=======
-                                      &PyArray_Type, &UBArr,
-                                      &PyArray_Type, &sampledisArr,
-                                      &lambda, &nthreads)) {
->>>>>>> ddd67272
         return NULL;
     }
 
@@ -1432,13 +1417,8 @@
                                       &PyArray_Type, &roiArr,
                                       &dir1, &dir2, &tiltazimuth, &tilt,
                                       &PyArray_Type, &UBArr,
-<<<<<<< HEAD
                                       &PyArray_Type, &sampledisArr, 
                                       &PyArray_Type,&lambdaArr, &nthreads)) {
-=======
-                                      &PyArray_Type, &sampledisArr,
-                                      &lambda, &nthreads)) {
->>>>>>> ddd67272
         return NULL;
     }
 
