# This file is part of xrayutilities.
#
# xrayutilities is free software; you can redistribute it and/or modify
# it under the terms of the GNU General Public License as published by
# the Free Software Foundation; either version 2 of the License, or
# (at your option) any later version.
#
# This program is distributed in the hope that it will be useful,
# but WITHOUT ANY WARRANTY; without even the implied warranty of
# MERCHANTABILITY or FITNESS FOR A PARTICULAR PURPOSE.  See the
# GNU General Public License for more details.
#
# You should have received a copy of the GNU General Public License
# along with this program; if not, see <http://www.gnu.org/licenses/>.
#
# Copyright (C) 2014 Dominik Kriegner <dominik.kriegner@gmail.com>

import xrayutilities as xu
import numpy
import unittest


class TestQConversion(unittest.TestCase):

    def setUp(self):
        self.mat = xu.materials.Si
        self.hxrd = xu.HXRD(self.mat.Q(1, 1, 0), self.mat.Q(0, 0, 1))
        self.nch = 9
<<<<<<< HEAD
        self.ncch = 4
        self.hxrd.Ang2Q.init_linear('z+',self.ncch,self.nch,1.0,50e-6,0.)
        self.hklsym = (0,0,4)
        self.hklasym = (2,2,4)
=======
        self.hxrd.Ang2Q.init_linear('z+', 4, self.nch, 1.0, 50e-6, 0.)
        self.hklsym = (0, 0, 4)
        self.hklasym = (2, 2, 4)
>>>>>>> bfe9c886

    def test_qconversion_linear(self):
        ang = self.hxrd.Q2Ang(self.mat.Q(self.hklsym))
        qout = self.hxrd.Ang2HKL(ang[0], ang[3], mat=self.mat,
                                 dettype='linear')
        self.assertEqual(qout[0].size, self.nch)
        for i in range(3):
            q = qout[i]
            self.assertAlmostEqual(numpy.average(q), self.hklsym[i], places=6)

    def test_qconversion_linear_asym(self):
        ang = self.hxrd.Q2Ang(self.mat.Q(self.hklasym))
        qout = self.hxrd.Ang2HKL(ang[0], ang[3], mat=self.mat,
                                 dettype='linear')
        self.assertEqual(qout[0].size, self.nch)
        for i in range(3):
            q = qout[i]
            self.assertAlmostEqual(numpy.average(q), self.hklasym[i], places=6)

    def test_qconversion_linear_energy(self):
        ang1 = self.hxrd.Q2Ang(self.mat.Q(self.hklsym))
        ang2 = self.hxrd.Q2Ang(self.mat.Q(self.hklsym)/2.)
        qout = self.hxrd.Ang2HKL((ang1[0],ang2[0]),(ang1[3],ang2[3]),en=(self.hxrd.energy,2*self.hxrd.energy),mat=self.mat,dettype='linear')
        for i in range(3):
            q = qout[i]
            self.assertAlmostEqual(q[0,self.ncch], self.hklsym[i], places=10)
            self.assertAlmostEqual(q[1,self.ncch], self.hklsym[i], places=10)

if __name__ == '__main__':
    unittest.main()<|MERGE_RESOLUTION|>--- conflicted
+++ resolved
@@ -26,16 +26,10 @@
         self.mat = xu.materials.Si
         self.hxrd = xu.HXRD(self.mat.Q(1, 1, 0), self.mat.Q(0, 0, 1))
         self.nch = 9
-<<<<<<< HEAD
         self.ncch = 4
-        self.hxrd.Ang2Q.init_linear('z+',self.ncch,self.nch,1.0,50e-6,0.)
-        self.hklsym = (0,0,4)
-        self.hklasym = (2,2,4)
-=======
-        self.hxrd.Ang2Q.init_linear('z+', 4, self.nch, 1.0, 50e-6, 0.)
+        self.hxrd.Ang2Q.init_linear('z+', self.ncch, self.nch, 1.0, 50e-6, 0.)
         self.hklsym = (0, 0, 4)
         self.hklasym = (2, 2, 4)
->>>>>>> bfe9c886
 
     def test_qconversion_linear(self):
         ang = self.hxrd.Q2Ang(self.mat.Q(self.hklsym))
@@ -57,8 +51,10 @@
 
     def test_qconversion_linear_energy(self):
         ang1 = self.hxrd.Q2Ang(self.mat.Q(self.hklsym))
-        ang2 = self.hxrd.Q2Ang(self.mat.Q(self.hklsym)/2.)
-        qout = self.hxrd.Ang2HKL((ang1[0],ang2[0]),(ang1[3],ang2[3]),en=(self.hxrd.energy,2*self.hxrd.energy),mat=self.mat,dettype='linear')
+        ang2 = self.hxrd.Q2Ang(self.mat.Q(self.hklsym) / 2.)
+        qout = self.hxrd.Ang2HKL((ang1[0], ang2[0]), (ang1[3],ang2[3]),
+                                 en=(self.hxrd.energy, 2 * self.hxrd.energy),
+                                 mat=self.mat, dettype='linear')
         for i in range(3):
             q = qout[i]
             self.assertAlmostEqual(q[0,self.ncch], self.hklsym[i], places=10)
