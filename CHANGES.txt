--- conflicted
+++ resolved
@@ -1,8 +1,7 @@
-<<<<<<< HEAD
 * Reciprocal space conversion of energy scans for point, linear, area
   detectors 
 * addition of serval test routines to improve the code quality
-=======
+
 v1.1.0, 2014-10-09
 
 * fix bug in Q2Ang with refrac = True (omega angle could have been reported
@@ -13,7 +12,6 @@
 * c-header-code cleanup
 * reformat c-code to conform to PEP7
 * reformat python code to conform to PEP8
->>>>>>> bfe9c886
 
 v1.1.0-beta, 2014-09-16
 
